--- conflicted
+++ resolved
@@ -1,12 +1,8 @@
 == Action Interception
 
 When Wisdom processes a request, it searches the route to invoke and, if found, invokes it. However,
-<<<<<<< HEAD
-the invocation can be _intercepted_, letting _interceptors_ do stuff before and/or after the actual invocation.
-=======
 the invocation can be _intercepted_, letting _filters_ and _interceptors_ doing stuff before and/or after the actual
 invocation.
->>>>>>> 40b933e8
 
 === Filters vs. Interceptors
 
@@ -67,7 +63,7 @@
 include::{sourcedir}/interceptors/Logged.java[]
 ----
 
-The previous snippet shows an interceptor annotation that will be handled by an interceptor. The annotation must be
+The previous snipped shows an interceptor annotation that will be handled by an interceptor. The annotation must be
 visible at runtime, and can target both types and methods (this means they can be used either on classes or on
 methods).
 
