--- conflicted
+++ resolved
@@ -276,10 +276,9 @@
 
         if (route == null) {
             // 3.1 : no route to destination
-<<<<<<< HEAD
+
         	//TODO Something wrong here, we have to do renderable null checks on write and finalizeWrite functions after passing here
             LOGGER.info("No route to " + context.path());
-=======
 
             // If we open a websocket in the same request, just ignore it.
             if (handshaker != null) {
@@ -287,7 +286,7 @@
             }
 
             LOGGER.info("No route to serve {} {}", context.request().method(), context.path());
->>>>>>> e880b4ae
+
             result = Results.notFound();
             for (ErrorHandler handler : accessor.getHandlers()) {
                 result = handler.onNoRoute(
@@ -318,12 +317,9 @@
             }
         } finally {
             // Cleanup thread local
-<<<<<<< HEAD
+
         	//TODO we can't remove as it can still be asynchronous (Content encoding)
             //Context.context.remove();
-=======
-            Context.CONTEXT.remove();
->>>>>>> e880b4ae
         }
         return false;
     }
@@ -339,18 +335,14 @@
      * @param context the context
      * @param result  the async result
      */
-<<<<<<< HEAD
+
     private void handleAsyncResult(
     		final ChannelHandlerContext ctx, 
     		final HttpRequest request, 
     		final Context context,
     		AsyncResult result) {
-        Future<Result> future = accessor.system.dispatchResultWithContext(result.callable(), context);
-=======
-    private void handleAsyncResult(final ChannelHandlerContext ctx, final HttpRequest request, final Context context,
-                                   AsyncResult result) {
-        Future<Result> future = accessor.getSystem().dispatch(result.callable(), context);
->>>>>>> e880b4ae
+        Future<Result> future = accessor.getSystem().dispatchResultWithContext(result.callable(), context);
+
         future.onComplete(new OnComplete<Result>() {
             public void onComplete(Throwable failure, Result result) {
                 if (failure != null) {
@@ -366,10 +358,7 @@
 
     private InputStream processResult(Result result) throws Exception {
         Renderable<?> renderable = result.getRenderable();
-<<<<<<< HEAD
-        
-=======
->>>>>>> e880b4ae
+
         if (renderable == null) {
             renderable = new NoHttpBody();
         }
@@ -416,11 +405,11 @@
             success = false;
         }
         
-        if(accessor.content_engines.getContentEncodingHelper().shouldEncode(context, result, renderable)){
+        if(accessor.getContentEngines().getContentEncodingHelper().shouldEncode(context, result, renderable)){
         	ContentCodec codec = null;
         	
-        	for(String encoding : accessor.content_engines.getContentEncodingHelper().parseAcceptEncodingHeader(context.request().getHeader(HeaderNames.ACCEPT_ENCODING))){
-        		codec = accessor.content_engines.getContentCodecForEncodingType(encoding);
+        	for(String encoding : accessor.getContentEngines().getContentEncodingHelper().parseAcceptEncodingHeader(context.request().getHeader(HeaderNames.ACCEPT_ENCODING))){
+        		codec = accessor.getContentEngines().getContentCodecForEncodingType(encoding);
         		if(codec != null)
         			break;
         	}
@@ -446,7 +435,7 @@
     		final boolean fromAsync){
     	
     	
-    	Future<InputStream> future = accessor.system.dispatchInputStream(new Callable<InputStream>() {
+    	Future<InputStream> future = accessor.getSystem().dispatchInputStream(new Callable<InputStream>() {
 			@Override
 			public InputStream call() throws Exception {
 				return codec.encode(stream);
@@ -460,7 +449,7 @@
 				finalizeWriteReponse(ctx, result, encodedStream, success, handleFlashAndSessionCookie, true);
 			}
     		
-    	}, accessor.system.fromThread());
+    	}, accessor.getSystem().fromThread());
     }
 
     private boolean finalizeWriteReponse(
